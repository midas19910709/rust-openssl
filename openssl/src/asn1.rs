--- conflicted
+++ resolved
@@ -94,9 +94,6 @@
     }
 }
 
-<<<<<<< HEAD
-type_!(Asn1Integer, Asn1IntegerRef, ffi::ASN1_INTEGER, ffi::ASN1_INTEGER_free);
-=======
 foreign_type! {
     type CType = ffi::ASN1_INTEGER;
     fn drop = ffi::ASN1_INTEGER_free;
@@ -168,7 +165,6 @@
         }
     }
 }
->>>>>>> 76536e6b
 
 #[cfg(any(ossl101, ossl102))]
 use ffi::ASN1_STRING_data;
